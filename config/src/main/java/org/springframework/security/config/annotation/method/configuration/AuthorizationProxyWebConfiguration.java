/*
 * Copyright 2002-2025 the original author or authors.
 *
 * Licensed under the Apache License, Version 2.0 (the "License");
 * you may not use this file except in compliance with the License.
 * You may obtain a copy of the License at
 *
 *      https://www.apache.org/licenses/LICENSE-2.0
 *
 * Unless required by applicable law or agreed to in writing, software
 * distributed under the License is distributed on an "AS IS" BASIS,
 * WITHOUT WARRANTIES OR CONDITIONS OF ANY KIND, either express or implied.
 * See the License for the specific language governing permissions and
 * limitations under the License.
 */

package org.springframework.security.config.annotation.method.configuration;

import java.util.List;
import java.util.Map;

import jakarta.servlet.http.HttpServletRequest;
import jakarta.servlet.http.HttpServletResponse;

import org.springframework.beans.factory.config.BeanDefinition;
import org.springframework.context.annotation.Bean;
import org.springframework.context.annotation.Configuration;
import org.springframework.context.annotation.Role;
import org.springframework.core.Ordered;
import org.springframework.http.HttpEntity;
import org.springframework.http.ResponseEntity;
import org.springframework.security.access.AccessDeniedException;
import org.springframework.security.authorization.method.AuthorizationAdvisorProxyFactory;
import org.springframework.security.web.util.ThrowableAnalyzer;
import org.springframework.web.servlet.HandlerExceptionResolver;
import org.springframework.web.servlet.ModelAndView;
import org.springframework.web.servlet.View;
import org.springframework.web.servlet.config.annotation.WebMvcConfigurer;
import org.springframework.web.servlet.mvc.support.DefaultHandlerExceptionResolver;

@Configuration
class AuthorizationProxyWebConfiguration implements WebMvcConfigurer {

	@Bean
	@Role(BeanDefinition.ROLE_INFRASTRUCTURE)
	AuthorizationAdvisorProxyFactory.TargetVisitor webTargetVisitor() {
		return new WebTargetVisitor();
	}

<<<<<<< HEAD
	@Override
	public void extendHandlerExceptionResolvers(List<HandlerExceptionResolver> resolvers) {
		for (int i = 0; i < resolvers.size(); i++) {
			HandlerExceptionResolver resolver = resolvers.get(i);
			if (resolver instanceof DefaultHandlerExceptionResolver) {
				resolvers.add(i, new AccessDeniedExceptionResolver());
				return;
			}
		}
		resolvers.add(new AccessDeniedExceptionResolver());
	}

	static class WebTargetVisitor implements AuthorizationAdvisorProxyFactory.TargetVisitor {
=======
	static class WebTargetVisitor implements AuthorizationAdvisorProxyFactory.TargetVisitor, Ordered {

		private static final int DEFAULT_ORDER = 100;
>>>>>>> 33ae1711

		@Override
		public Object visit(AuthorizationAdvisorProxyFactory proxyFactory, Object target) {
			if (target instanceof ResponseEntity<?> entity) {
				return new ResponseEntity<>(proxyFactory.proxy(entity.getBody()), entity.getHeaders(),
						entity.getStatusCode());
			}
			if (target instanceof HttpEntity<?> entity) {
				return new HttpEntity<>(proxyFactory.proxy(entity.getBody()), entity.getHeaders());
			}
			if (target instanceof ModelAndView mav) {
				View view = mav.getView();
				String viewName = mav.getViewName();
				Map<String, Object> model = proxyFactory.proxy(mav.getModel());
				ModelAndView proxied = (view != null) ? new ModelAndView(view, model)
						: new ModelAndView(viewName, model);
				proxied.setStatus(mav.getStatus());
				return proxied;
			}
			return null;
		}

		@Override
		public int getOrder() {
			return DEFAULT_ORDER;
		}

	}

	static class AccessDeniedExceptionResolver implements HandlerExceptionResolver {

		final ThrowableAnalyzer throwableAnalyzer = new ThrowableAnalyzer();

		@Override
		public ModelAndView resolveException(HttpServletRequest request, HttpServletResponse response, Object handler,
				Exception ex) {
			Throwable[] causeChain = this.throwableAnalyzer.determineCauseChain(ex);
			Throwable accessDeniedException = this.throwableAnalyzer
				.getFirstThrowableOfType(AccessDeniedException.class, causeChain);
			if (accessDeniedException != null) {
				return new ModelAndView((model, req, res) -> {
					throw ex;
				});
			}
			return null;
		}

	}

}<|MERGE_RESOLUTION|>--- conflicted
+++ resolved
@@ -47,7 +47,6 @@
 		return new WebTargetVisitor();
 	}
 
-<<<<<<< HEAD
 	@Override
 	public void extendHandlerExceptionResolvers(List<HandlerExceptionResolver> resolvers) {
 		for (int i = 0; i < resolvers.size(); i++) {
@@ -60,12 +59,9 @@
 		resolvers.add(new AccessDeniedExceptionResolver());
 	}
 
-	static class WebTargetVisitor implements AuthorizationAdvisorProxyFactory.TargetVisitor {
-=======
 	static class WebTargetVisitor implements AuthorizationAdvisorProxyFactory.TargetVisitor, Ordered {
 
 		private static final int DEFAULT_ORDER = 100;
->>>>>>> 33ae1711
 
 		@Override
 		public Object visit(AuthorizationAdvisorProxyFactory proxyFactory, Object target) {
