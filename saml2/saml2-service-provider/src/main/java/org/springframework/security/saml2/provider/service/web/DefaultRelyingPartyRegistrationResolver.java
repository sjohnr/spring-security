/*
 * Copyright 2002-2020 the original author or authors.
 *
 * Licensed under the Apache License, Version 2.0 (the "License");
 * you may not use this file except in compliance with the License.
 * You may obtain a copy of the License at
 *
 *      https://www.apache.org/licenses/LICENSE-2.0
 *
 * Unless required by applicable law or agreed to in writing, software
 * distributed under the License is distributed on an "AS IS" BASIS,
 * WITHOUT WARRANTIES OR CONDITIONS OF ANY KIND, either express or implied.
 * See the License for the specific language governing permissions and
 * limitations under the License.
 */

package org.springframework.security.saml2.provider.service.web;

import jakarta.servlet.http.HttpServletRequest;
import org.apache.commons.logging.Log;
import org.apache.commons.logging.LogFactory;

import org.springframework.core.convert.converter.Converter;
import org.springframework.security.saml2.provider.service.registration.RelyingPartyRegistration;
import org.springframework.security.saml2.provider.service.registration.RelyingPartyRegistrationRepository;
import org.springframework.security.saml2.provider.service.web.RelyingPartyRegistrationPlaceholderResolvers.UriResolver;
import org.springframework.security.web.util.matcher.AntPathRequestMatcher;
import org.springframework.security.web.util.matcher.RequestMatcher;
import org.springframework.util.Assert;

/**
 * A {@link Converter} that resolves a {@link RelyingPartyRegistration} by extracting the
 * registration id from the request, querying a
 * {@link RelyingPartyRegistrationRepository}, and resolving any template values.
 *
 * @author Josh Cummings
 * @since 5.4
 */
public final class DefaultRelyingPartyRegistrationResolver
		implements Converter<HttpServletRequest, RelyingPartyRegistration>, RelyingPartyRegistrationResolver {

	private Log logger = LogFactory.getLog(getClass());

	private final RelyingPartyRegistrationRepository relyingPartyRegistrationRepository;

	private final RequestMatcher registrationRequestMatcher = new AntPathRequestMatcher("/**/{registrationId}");

	public DefaultRelyingPartyRegistrationResolver(
			RelyingPartyRegistrationRepository relyingPartyRegistrationRepository) {
		Assert.notNull(relyingPartyRegistrationRepository, "relyingPartyRegistrationRepository cannot be null");
		this.relyingPartyRegistrationRepository = relyingPartyRegistrationRepository;
	}

	/**
	 * {@inheritDoc}
	 */
	@Override
	public RelyingPartyRegistration convert(HttpServletRequest request) {
		return resolve(request, null);
	}

	/**
	 * {@inheritDoc}
	 */
	@Override
	public RelyingPartyRegistration resolve(HttpServletRequest request, String relyingPartyRegistrationId) {
		if (relyingPartyRegistrationId == null) {
			if (this.logger.isTraceEnabled()) {
				this.logger.trace("Attempting to resolve from " + this.registrationRequestMatcher
						+ " since registrationId is null");
			}
			relyingPartyRegistrationId = this.registrationRequestMatcher.matcher(request)
				.getVariables()
				.get("registrationId");
		}
		if (relyingPartyRegistrationId == null) {
			if (this.logger.isTraceEnabled()) {
				this.logger.trace("Returning null registration since registrationId is null");
			}
			return null;
		}
<<<<<<< HEAD
		RelyingPartyRegistration registration = this.relyingPartyRegistrationRepository
				.findByRegistrationId(relyingPartyRegistrationId);
		if (registration == null) {
			return null;
		}
		UriResolver uriResolver = RelyingPartyRegistrationPlaceholderResolvers.uriResolver(request, registration);
		return registration.mutate().entityId(uriResolver.resolve(registration.getEntityId()))
				.assertionConsumerServiceLocation(
						uriResolver.resolve(registration.getAssertionConsumerServiceLocation()))
				.singleLogoutServiceLocation(uriResolver.resolve(registration.getSingleLogoutServiceLocation()))
				.singleLogoutServiceResponseLocation(
						uriResolver.resolve(registration.getSingleLogoutServiceResponseLocation()))
				.build();
=======
		RelyingPartyRegistration relyingPartyRegistration = this.relyingPartyRegistrationRepository
			.findByRegistrationId(relyingPartyRegistrationId);
		if (relyingPartyRegistration == null) {
			return null;
		}
		String applicationUri = getApplicationUri(request);
		Function<String, String> templateResolver = templateResolver(applicationUri, relyingPartyRegistration);
		String relyingPartyEntityId = templateResolver.apply(relyingPartyRegistration.getEntityId());
		String assertionConsumerServiceLocation = templateResolver
			.apply(relyingPartyRegistration.getAssertionConsumerServiceLocation());
		String singleLogoutServiceLocation = templateResolver
			.apply(relyingPartyRegistration.getSingleLogoutServiceLocation());
		String singleLogoutServiceResponseLocation = templateResolver
			.apply(relyingPartyRegistration.getSingleLogoutServiceResponseLocation());
		return RelyingPartyRegistration.withRelyingPartyRegistration(relyingPartyRegistration)
			.entityId(relyingPartyEntityId)
			.assertionConsumerServiceLocation(assertionConsumerServiceLocation)
			.singleLogoutServiceLocation(singleLogoutServiceLocation)
			.singleLogoutServiceResponseLocation(singleLogoutServiceResponseLocation)
			.build();
	}

	private Function<String, String> templateResolver(String applicationUri, RelyingPartyRegistration relyingParty) {
		return (template) -> resolveUrlTemplate(template, applicationUri, relyingParty);
	}

	private static String resolveUrlTemplate(String template, String baseUrl, RelyingPartyRegistration relyingParty) {
		if (template == null) {
			return null;
		}
		String entityId = relyingParty.getAssertingPartyDetails().getEntityId();
		String registrationId = relyingParty.getRegistrationId();
		Map<String, String> uriVariables = new HashMap<>();
		UriComponents uriComponents = UriComponentsBuilder.fromHttpUrl(baseUrl)
			.replaceQuery(null)
			.fragment(null)
			.build();
		String scheme = uriComponents.getScheme();
		uriVariables.put("baseScheme", (scheme != null) ? scheme : "");
		String host = uriComponents.getHost();
		uriVariables.put("baseHost", (host != null) ? host : "");
		// following logic is based on HierarchicalUriComponents#toUriString()
		int port = uriComponents.getPort();
		uriVariables.put("basePort", (port == -1) ? "" : ":" + port);
		String path = uriComponents.getPath();
		if (StringUtils.hasLength(path) && path.charAt(0) != PATH_DELIMITER) {
			path = PATH_DELIMITER + path;
		}
		uriVariables.put("basePath", (path != null) ? path : "");
		uriVariables.put("baseUrl", uriComponents.toUriString());
		uriVariables.put("entityId", StringUtils.hasText(entityId) ? entityId : "");
		uriVariables.put("registrationId", StringUtils.hasText(registrationId) ? registrationId : "");
		return UriComponentsBuilder.fromUriString(template).buildAndExpand(uriVariables).toUriString();
	}

	private static String getApplicationUri(HttpServletRequest request) {
		UriComponents uriComponents = UriComponentsBuilder.fromHttpUrl(UrlUtils.buildFullRequestUrl(request))
			.replacePath(request.getContextPath())
			.replaceQuery(null)
			.fragment(null)
			.build();
		return uriComponents.toUriString();
>>>>>>> 92c82191
	}

}<|MERGE_RESOLUTION|>--- conflicted
+++ resolved
@@ -79,84 +79,19 @@
 			}
 			return null;
 		}
-<<<<<<< HEAD
 		RelyingPartyRegistration registration = this.relyingPartyRegistrationRepository
-				.findByRegistrationId(relyingPartyRegistrationId);
+			.findByRegistrationId(relyingPartyRegistrationId);
 		if (registration == null) {
 			return null;
 		}
 		UriResolver uriResolver = RelyingPartyRegistrationPlaceholderResolvers.uriResolver(request, registration);
-		return registration.mutate().entityId(uriResolver.resolve(registration.getEntityId()))
-				.assertionConsumerServiceLocation(
-						uriResolver.resolve(registration.getAssertionConsumerServiceLocation()))
-				.singleLogoutServiceLocation(uriResolver.resolve(registration.getSingleLogoutServiceLocation()))
-				.singleLogoutServiceResponseLocation(
-						uriResolver.resolve(registration.getSingleLogoutServiceResponseLocation()))
-				.build();
-=======
-		RelyingPartyRegistration relyingPartyRegistration = this.relyingPartyRegistrationRepository
-			.findByRegistrationId(relyingPartyRegistrationId);
-		if (relyingPartyRegistration == null) {
-			return null;
-		}
-		String applicationUri = getApplicationUri(request);
-		Function<String, String> templateResolver = templateResolver(applicationUri, relyingPartyRegistration);
-		String relyingPartyEntityId = templateResolver.apply(relyingPartyRegistration.getEntityId());
-		String assertionConsumerServiceLocation = templateResolver
-			.apply(relyingPartyRegistration.getAssertionConsumerServiceLocation());
-		String singleLogoutServiceLocation = templateResolver
-			.apply(relyingPartyRegistration.getSingleLogoutServiceLocation());
-		String singleLogoutServiceResponseLocation = templateResolver
-			.apply(relyingPartyRegistration.getSingleLogoutServiceResponseLocation());
-		return RelyingPartyRegistration.withRelyingPartyRegistration(relyingPartyRegistration)
-			.entityId(relyingPartyEntityId)
-			.assertionConsumerServiceLocation(assertionConsumerServiceLocation)
-			.singleLogoutServiceLocation(singleLogoutServiceLocation)
-			.singleLogoutServiceResponseLocation(singleLogoutServiceResponseLocation)
+		return registration.mutate()
+			.entityId(uriResolver.resolve(registration.getEntityId()))
+			.assertionConsumerServiceLocation(uriResolver.resolve(registration.getAssertionConsumerServiceLocation()))
+			.singleLogoutServiceLocation(uriResolver.resolve(registration.getSingleLogoutServiceLocation()))
+			.singleLogoutServiceResponseLocation(
+					uriResolver.resolve(registration.getSingleLogoutServiceResponseLocation()))
 			.build();
 	}
 
-	private Function<String, String> templateResolver(String applicationUri, RelyingPartyRegistration relyingParty) {
-		return (template) -> resolveUrlTemplate(template, applicationUri, relyingParty);
-	}
-
-	private static String resolveUrlTemplate(String template, String baseUrl, RelyingPartyRegistration relyingParty) {
-		if (template == null) {
-			return null;
-		}
-		String entityId = relyingParty.getAssertingPartyDetails().getEntityId();
-		String registrationId = relyingParty.getRegistrationId();
-		Map<String, String> uriVariables = new HashMap<>();
-		UriComponents uriComponents = UriComponentsBuilder.fromHttpUrl(baseUrl)
-			.replaceQuery(null)
-			.fragment(null)
-			.build();
-		String scheme = uriComponents.getScheme();
-		uriVariables.put("baseScheme", (scheme != null) ? scheme : "");
-		String host = uriComponents.getHost();
-		uriVariables.put("baseHost", (host != null) ? host : "");
-		// following logic is based on HierarchicalUriComponents#toUriString()
-		int port = uriComponents.getPort();
-		uriVariables.put("basePort", (port == -1) ? "" : ":" + port);
-		String path = uriComponents.getPath();
-		if (StringUtils.hasLength(path) && path.charAt(0) != PATH_DELIMITER) {
-			path = PATH_DELIMITER + path;
-		}
-		uriVariables.put("basePath", (path != null) ? path : "");
-		uriVariables.put("baseUrl", uriComponents.toUriString());
-		uriVariables.put("entityId", StringUtils.hasText(entityId) ? entityId : "");
-		uriVariables.put("registrationId", StringUtils.hasText(registrationId) ? registrationId : "");
-		return UriComponentsBuilder.fromUriString(template).buildAndExpand(uriVariables).toUriString();
-	}
-
-	private static String getApplicationUri(HttpServletRequest request) {
-		UriComponents uriComponents = UriComponentsBuilder.fromHttpUrl(UrlUtils.buildFullRequestUrl(request))
-			.replacePath(request.getContextPath())
-			.replaceQuery(null)
-			.fragment(null)
-			.build();
-		return uriComponents.toUriString();
->>>>>>> 92c82191
-	}
-
 }