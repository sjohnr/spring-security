--- conflicted
+++ resolved
@@ -189,76 +189,7 @@
 There are a number of reasons that you may want to adjust an `AuthnRequest`.
 For example, you may want `ForceAuthN` to be set to `true`, which Spring Security sets to `false` by default.
 
-<<<<<<< HEAD
 You can customize elements of OpenSAML's `AuthnRequest` by publishing an `OpenSaml4AuthenticationRequestResolver` as a `@Bean`, like so:
-=======
-If you don't need information from the `HttpServletRequest` to make your decision, then the easiest way is to xref:servlet/saml2/login/overview.adoc#servlet-saml2login-opensaml-customization[register a custom `AuthnRequestMarshaller` with OpenSAML].
-This will give you access to post-process the `AuthnRequest` instance before it's serialized.
-
-But, if you do need something from the request, then you can use create a custom `Saml2AuthenticationRequestContext` implementation and then a `Converter<Saml2AuthenticationRequestContext, AuthnRequest>` to build an `AuthnRequest` yourself, like so:
-
-[tabs]
-======
-Java::
-+
-[source,java,role="primary"]
-----
-@Component
-public class AuthnRequestConverter implements
-        Converter<Saml2AuthenticationRequestContext, AuthnRequest> {
-
-    private final AuthnRequestBuilder authnRequestBuilder;
-    private final IssuerBuilder issuerBuilder;
-
-    // ... constructor
-
-    public AuthnRequest convert(Saml2AuthenticationRequestContext context) {
-        MySaml2AuthenticationRequestContext myContext = (MySaml2AuthenticationRequestContext) context;
-        Issuer issuer = issuerBuilder.buildObject();
-        issuer.setValue(myContext.getIssuer());
-
-        AuthnRequest authnRequest = authnRequestBuilder.buildObject();
-        authnRequest.setIssuer(issuer);
-        authnRequest.setDestination(myContext.getDestination());
-        authnRequest.setAssertionConsumerServiceURL(myContext.getAssertionConsumerServiceUrl());
-
-        // ... additional settings
-
-        authRequest.setForceAuthn(myContext.getForceAuthn());
-        return authnRequest;
-    }
-}
-----
-
-Kotlin::
-+
-[source,kotlin,role="secondary"]
-----
-@Component
-class AuthnRequestConverter : Converter<Saml2AuthenticationRequestContext, AuthnRequest> {
-    private val authnRequestBuilder: AuthnRequestBuilder? = null
-    private val issuerBuilder: IssuerBuilder? = null
-
-    // ... constructor
-    override fun convert(context: Saml2AuthenticationRequestContext): AuthnRequest {
-        val myContext: MySaml2AuthenticationRequestContext = context
-        val issuer: Issuer = issuerBuilder.buildObject()
-        issuer.value = myContext.getIssuer()
-        val authnRequest: AuthnRequest = authnRequestBuilder.buildObject()
-        authnRequest.issuer = issuer
-        authnRequest.destination = myContext.getDestination()
-        authnRequest.assertionConsumerServiceURL = myContext.getAssertionConsumerServiceUrl()
-
-        // ... additional settings
-        authRequest.setForceAuthn(myContext.getForceAuthn())
-        return authnRequest
-    }
-}
-----
-======
-
-Then, you can construct your own `Saml2AuthenticationRequestContextResolver` and `Saml2AuthenticationRequestFactory` and publish them as ``@Bean``s:
->>>>>>> 39c43159
 
 [tabs]
 ======
