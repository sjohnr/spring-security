[[jc-erms]]
= EnableReactiveMethodSecurity

Spring Security supports method security using https://projectreactor.io/docs/core/release/reference/#context[Reactor's Context] which is setup using `ReactiveSecurityContextHolder`.
For example, this demonstrates how to retrieve the currently logged in user's message.

[NOTE]
====
For this to work the return type of the method must be a `org.reactivestreams.Publisher` (for example, `Mono`/`Flux`).
This is necessary to integrate with Reactor's `Context`.
====

<<<<<<< HEAD
[[jc-enable-reactive-method-security-authorization-manager]]
== EnableReactiveMethodSecurity with AuthorizationManager

In Spring Security 5.8, we can enable annotation-based security using the `@EnableReactiveMethodSecurity(useAuthorizationManager=true)` annotation on any `@Configuration` instance.

This improves upon `@EnableReactiveMethodSecurity` in a number of ways. `@EnableReactiveMethodSecurity(useAuthorizationManager=true)`:

1. Uses the simplified `AuthorizationManager` API instead of metadata sources, config attributes, decision managers, and voters.
This simplifies reuse and customization.
2. Supports reactive return types. Note that we are waiting on https://github.com/spring-projects/spring-framework/issues/22462[additional coroutine support from the Spring Framework] before adding coroutine support.
3. Is built using native Spring AOP, removing abstractions and allowing you to use Spring AOP building blocks to customize
4. Checks for conflicting annotations to ensure an unambiguous security configuration
5. Complies with JSR-250

[NOTE]
====
For earlier versions, please read about similar support with <<jc-enable-reactive-method-security, @EnableReactiveMethodSecurity>>.
====

For example, the following would enable Spring Security's `@PreAuthorize` annotation:

.Method Security Configuration
====
.Java
[source,java,role="primary"]
----
@EnableReactiveMethodSecurity(useAuthorizationManager=true)
public class MethodSecurityConfig {
	// ...
}
----
====

Adding an annotation to a method (on a class or interface) would then limit the access to that method accordingly.
Spring Security's native annotation support defines a set of attributes for the method.
These will be passed to the various method interceptors, like `AuthorizationManagerBeforeReactiveMethodInterceptor`, for it to make the actual decision:

.Method Security Annotation Usage
====
.Java
[source,java,role="primary"]
----
public interface BankService {
	@PreAuthorize("hasRole('USER')")
	Mono<Account> readAccount(Long id);

	@PreAuthorize("hasRole('USER')")
	Flux<Account> findAccounts();

	@PreAuthorize("@func.apply(#account)")
	Mono<Account> post(Account account, Double amount);
}
----
====

In this case `hasRole` refers to the method found in `SecurityExpressionRoot` that gets invoked by the SpEL evaluation engine.

`@bean` refers to a custom component you have defined, where `apply` can return `Boolean` or `Mono<Boolean>` to indicate the authorization decision.
A bean like that might look something like this:

.Method Security Reactive Boolean Expression
====
.Java
[source,java,role="primary"]
----
@Bean
public Function<Account, Mono<Boolean>> func() {
    return (account) -> Mono.defer(() -> Mono.just(account.getId().equals(12)));
}
----
====

=== Customizing Authorization

Spring Security's `@PreAuthorize`, `@PostAuthorize`, `@PreFilter`, and `@PostFilter` ship with rich expression-based support.

[[jc-reactive-method-security-custom-granted-authority-defaults]]

Also, for role-based authorization, Spring Security adds a default `ROLE_` prefix, which is uses when evaluating expressions like `hasRole`.
You can configure the authorization rules to use a different prefix by exposing a `GrantedAuthorityDefaults` bean, like so:

.Custom MethodSecurityExpressionHandler
====
.Java
[source,java,role="primary"]
----
@Bean
static GrantedAuthorityDefaults grantedAuthorityDefaults() {
	return new GrantedAuthorityDefaults("MYPREFIX_");
}
----
====

[TIP]
====
We expose `GrantedAuthorityDefaults` using a `static` method to ensure that Spring publishes it before it initializes Spring Security's method security `@Configuration` classes
====

[[jc-reactive-method-security-custom-authorization-manager]]
=== Custom Authorization Managers

Method authorization is a combination of before- and after-method authorization.

[NOTE]
====
Before-method authorization is performed before the method is invoked.
If that authorization denies access, the method is not invoked, and an `AccessDeniedException` is thrown.
After-method authorization is performed after the method is invoked, but before the method returns to the caller.
If that authorization denies access, the value is not returned, and an `AccessDeniedException` is thrown
====

To recreate what adding `@EnableReactiveMethodSecurity(useAuthorizationManager=true)` does by default, you would publish the following configuration:

.Full Pre-post Method Security Configuration
====
.Java
[source,java,role="primary"]
----
@Configuration
class MethodSecurityConfig {
	@Bean
	BeanDefinitionRegistryPostProcessor aopConfig() {
		return AopConfigUtils::registerAutoProxyCreatorIfNecessary;
	}

	@Bean
	@Role(BeanDefinition.ROLE_INFRASTRUCTURE)
	PreFilterAuthorizationReactiveMethodInterceptor preFilterInterceptor() {
		return new PreFilterAuthorizationReactiveMethodInterceptor();
	}

	@Bean
	@Role(BeanDefinition.ROLE_INFRASTRUCTURE)
	AuthorizationManagerBeforeReactiveMethodInterceptor preAuthorizeInterceptor() {
		return AuthorizationManagerBeforeReactiveMethodInterceptor.preAuthorize();
	}

	@Bean
	@Role(BeanDefinition.ROLE_INFRASTRUCTURE)
	AuthorizationManagerAfterReactiveMethodInterceptor postAuthorizeInterceptor() {
		return AuthorizationManagerAfterReactiveMethodInterceptor.postAuthorize();
	}

	@Bean
	@Role(BeanDefinition.ROLE_INFRASTRUCTURE)
	PostFilterAuthorizationReactiveMethodInterceptor postFilterInterceptor() {
		return new PostFilterAuthorizationReactiveMethodInterceptor();
	}
}
----
====

Notice that Spring Security's method security is built using Spring AOP.
So, interceptors are invoked based on the order specified.
This can be customized by calling `setOrder` on the interceptor instances like so:

.Publish Custom Advisor
====
.Java
[source,java,role="primary"]
----
@Bean
@Role(BeanDefinition.ROLE_INFRASTRUCTURE)
Advisor postFilterAuthorizationMethodInterceptor() {
	PostFilterAuthorizationMethodInterceptor interceptor = new PostFilterAuthorizationReactiveMethodInterceptor();
	interceptor.setOrder(AuthorizationInterceptorOrders.POST_AUTHORIZE.getOrder() - 1);
	return interceptor;
}
----
====

You may want to only support `@PreAuthorize` in your application, in which case you can do the following:

.Only @PreAuthorize Configuration
====
.Java
[source,java,role="primary"]
----
@Configuration
class MethodSecurityConfig {
	@Bean
	BeanDefinitionRegistryPostProcessor aopConfig() {
		return AopConfigUtils::registerAutoProxyCreatorIfNecessary;
	}

	@Bean
	@Role(BeanDefinition.ROLE_INFRASTRUCTURE)
	Advisor preAuthorize() {
		return AuthorizationManagerBeforeMethodInterceptor.preAuthorize();
	}
}
----
====

Or, you may have a custom before-method `ReactiveAuthorizationManager` that you want to add to the list.

In this case, you will need to tell Spring Security both the `ReactiveAuthorizationManager` and to which methods and classes your authorization manager applies.

Thus, you can configure Spring Security to invoke your `ReactiveAuthorizationManager` in between `@PreAuthorize` and `@PostAuthorize` like so:

.Custom Before Advisor
====

.Java
[source,java,role="primary"]
----
@EnableReactiveMethodSecurity(useAuthorizationManager=true)
class MethodSecurityConfig {
	@Bean
	@Role(BeanDefinition.ROLE_INFRASTRUCTURE)
	public Advisor customAuthorize() {
		JdkRegexpMethodPointcut pattern = new JdkRegexpMethodPointcut();
		pattern.setPattern("org.mycompany.myapp.service.*");
		ReactiveAuthorizationManager<MethodInvocation> rule = AuthorityAuthorizationManager.isAuthenticated();
		AuthorizationManagerBeforeReactiveMethodInterceptor interceptor = new AuthorizationManagerBeforeReactiveMethodInterceptor(pattern, rule);
		interceptor.setOrder(AuthorizationInterceptorsOrder.PRE_AUTHORIZE_ADVISOR_ORDER.getOrder() + 1);
		return interceptor;
    }
}
----
====

[TIP]
====
You can place your interceptor in between Spring Security method interceptors using the order constants specified in `AuthorizationInterceptorsOrder`.
====

The same can be done for after-method authorization.
After-method authorization is generally concerned with analysing the return value to verify access.

For example, you might have a method that confirms that the account requested actually belongs to the logged-in user like so:

.@PostAuthorize example
====
.Java
[source,java,role="primary"]
----
public interface BankService {

	@PreAuthorize("hasRole('USER')")
	@PostAuthorize("returnObject.owner == authentication.name")
	Mono<Account> readAccount(Long id);
}
----
====

You can supply your own `AuthorizationMethodInterceptor` to customize how access to the return value is evaluated.

For example, if you have your own custom annotation, you can configure it like so:


.Custom After Advisor
====
.Java
[source,java,role="primary"]
----
@EnableReactiveMethodSecurity(useAuthorizationManager=true)
class MethodSecurityConfig {
	@Bean
	@Role(BeanDefinition.ROLE_INFRASTRUCTURE)
	public Advisor customAuthorize(ReactiveAuthorizationManager<MethodInvocationResult> rules) {
		AnnotationMethodMatcher pattern = new AnnotationMethodMatcher(MySecurityAnnotation.class);
		AuthorizationManagerAfterReactiveMethodInterceptor interceptor = new AuthorizationManagerAfterReactiveMethodInterceptor(pattern, rules);
		interceptor.setOrder(AuthorizationInterceptorsOrder.POST_AUTHORIZE_ADVISOR_ORDER.getOrder() + 1);
		return interceptor;
	}
}
----
====

and it will be invoked after the `@PostAuthorize` interceptor.

== EnableReactiveMethodSecurity

[WARNING]
====
`@EnableReactiveMethodSecurity` also supports Kotlin coroutines, though only to a limited degree.
When intercepting coroutines, only the first interceptor participates.
If any other interceptors are present and come after Spring Security's method security interceptor, https://github.com/spring-projects/spring-framework/issues/22462[they will be skipped].
====

====
.Java
=======
[tabs]
======
Java::
+
>>>>>>> 0cf95dbf
[source,java,role="primary"]
----
Authentication authentication = new TestingAuthenticationToken("user", "password", "ROLE_USER");

Mono<String> messageByUsername = ReactiveSecurityContextHolder.getContext()
	.map(SecurityContext::getAuthentication)
	.map(Authentication::getName)
	.flatMap(this::findMessageByUsername)
	// In a WebFlux application the `subscriberContext` is automatically setup using `ReactorContextWebFilter`
	.subscriberContext(ReactiveSecurityContextHolder.withAuthentication(authentication));

StepVerifier.create(messageByUsername)
	.expectNext("Hi user")
	.verifyComplete();
----

Kotlin::
+
[source,kotlin,role="secondary"]
----
val authentication: Authentication = TestingAuthenticationToken("user", "password", "ROLE_USER")

val messageByUsername: Mono<String> = ReactiveSecurityContextHolder.getContext()
	.map(SecurityContext::getAuthentication)
	.map(Authentication::getName)
	.flatMap(this::findMessageByUsername) // In a WebFlux application the `subscriberContext` is automatically setup using `ReactorContextWebFilter`
	.subscriberContext(ReactiveSecurityContextHolder.withAuthentication(authentication))

StepVerifier.create(messageByUsername)
	.expectNext("Hi user")
	.verifyComplete()
----
======

with `this::findMessageByUsername` defined as:

[tabs]
======
Java::
+
[source,java,role="primary"]
----
Mono<String> findMessageByUsername(String username) {
	return Mono.just("Hi " + username);
}
----

Kotlin::
+
[source,kotlin,role="secondary"]
----
fun findMessageByUsername(username: String): Mono<String> {
	return Mono.just("Hi $username")
}
----
======

Below is a minimal method security configuration when using method security in reactive applications.

[tabs]
======
Java::
+
[source,java,role="primary"]
----
@EnableReactiveMethodSecurity
public class SecurityConfig {
	@Bean
	public MapReactiveUserDetailsService userDetailsService() {
		User.UserBuilder userBuilder = User.withDefaultPasswordEncoder();
		UserDetails rob = userBuilder.username("rob")
			.password("rob")
			.roles("USER")
			.build();
		UserDetails admin = userBuilder.username("admin")
			.password("admin")
			.roles("USER","ADMIN")
			.build();
		return new MapReactiveUserDetailsService(rob, admin);
	}
}
----

Kotlin::
+
[source,kotlin,role="secondary"]
----
@EnableReactiveMethodSecurity
class SecurityConfig {
	@Bean
	fun userDetailsService(): MapReactiveUserDetailsService {
		val userBuilder: User.UserBuilder = User.withDefaultPasswordEncoder()
		val rob = userBuilder.username("rob")
			.password("rob")
			.roles("USER")
			.build()
		val admin = userBuilder.username("admin")
			.password("admin")
			.roles("USER", "ADMIN")
			.build()
		return MapReactiveUserDetailsService(rob, admin)
	}
}
----
======

Consider the following class:

[tabs]
======
Java::
+
[source,java,role="primary"]
----
@Component
public class HelloWorldMessageService {
	@PreAuthorize("hasRole('ADMIN')")
	public Mono<String> findMessage() {
		return Mono.just("Hello World!");
	}
}
----

Kotlin::
+
[source,kotlin,role="secondary"]
----
@Component
class HelloWorldMessageService {
	@PreAuthorize("hasRole('ADMIN')")
	fun findMessage(): Mono<String> {
		return Mono.just("Hello World!")
	}
}
----
======

Or, the following class using Kotlin coroutines:

[tabs]
======
Kotlin::
+
[source,kotlin,role="primary"]
----
@Component
class HelloWorldMessageService {
    @PreAuthorize("hasRole('ADMIN')")
    suspend fun findMessage(): String {
        delay(10)
        return "Hello World!"
    }
}
----
======


Combined with our configuration above, `@PreAuthorize("hasRole('ADMIN')")` will ensure that `findByMessage` is only invoked by a user with the role `ADMIN`.
It is important to note that any of the expressions in standard method security work for `@EnableReactiveMethodSecurity`.
However, at this time we only support return type of `Boolean` or `boolean` of the expression.
This means that the expression must not block.

When integrating with xref:reactive/configuration/webflux.adoc#jc-webflux[WebFlux Security], the Reactor Context is automatically established by Spring Security according to the authenticated user.

[tabs]
======
Java::
+
[source,java,role="primary"]
----
@EnableWebFluxSecurity
@EnableReactiveMethodSecurity
public class SecurityConfig {

	@Bean
	SecurityWebFilterChain springWebFilterChain(ServerHttpSecurity http) throws Exception {
		return http
			// Demonstrate that method security works
			// Best practice to use both for defense in depth
			.authorizeExchange(exchanges -> exchanges
				.anyExchange().permitAll()
			)
			.httpBasic(withDefaults())
			.build();
	}

	@Bean
	MapReactiveUserDetailsService userDetailsService() {
		User.UserBuilder userBuilder = User.withDefaultPasswordEncoder();
		UserDetails rob = userBuilder.username("rob")
			.password("rob")
			.roles("USER")
			.build();
		UserDetails admin = userBuilder.username("admin")
			.password("admin")
			.roles("USER","ADMIN")
			.build();
		return new MapReactiveUserDetailsService(rob, admin);
	}
}

----

Kotlin::
+
[source,kotlin,role="secondary"]
----
@EnableWebFluxSecurity
@EnableReactiveMethodSecurity
class SecurityConfig {
	@Bean
	open fun springWebFilterChain(http: ServerHttpSecurity): SecurityWebFilterChain {
		return http {
			authorizeExchange {
				authorize(anyExchange, permitAll)
			}
			httpBasic { }
		}
	}

	@Bean
	fun userDetailsService(): MapReactiveUserDetailsService {
		val userBuilder: User.UserBuilder = User.withDefaultPasswordEncoder()
		val rob = userBuilder.username("rob")
			.password("rob")
			.roles("USER")
			.build()
		val admin = userBuilder.username("admin")
			.password("admin")
			.roles("USER", "ADMIN")
			.build()
		return MapReactiveUserDetailsService(rob, admin)
	}
}
----
======

You can find a complete sample in {gh-samples-url}/reactive/webflux/java/method[hellowebflux-method]<|MERGE_RESOLUTION|>--- conflicted
+++ resolved
@@ -10,7 +10,6 @@
 This is necessary to integrate with Reactor's `Context`.
 ====
 
-<<<<<<< HEAD
 [[jc-enable-reactive-method-security-authorization-manager]]
 == EnableReactiveMethodSecurity with AuthorizationManager
 
@@ -33,8 +32,10 @@
 For example, the following would enable Spring Security's `@PreAuthorize` annotation:
 
 .Method Security Configuration
-====
-.Java
+[tabs]
+======
+Java::
++
 [source,java,role="primary"]
 ----
 @EnableReactiveMethodSecurity(useAuthorizationManager=true)
@@ -42,15 +43,17 @@
 	// ...
 }
 ----
-====
+======
 
 Adding an annotation to a method (on a class or interface) would then limit the access to that method accordingly.
 Spring Security's native annotation support defines a set of attributes for the method.
 These will be passed to the various method interceptors, like `AuthorizationManagerBeforeReactiveMethodInterceptor`, for it to make the actual decision:
 
 .Method Security Annotation Usage
-====
-.Java
+[tabs]
+======
+Java::
++
 [source,java,role="primary"]
 ----
 public interface BankService {
@@ -64,7 +67,7 @@
 	Mono<Account> post(Account account, Double amount);
 }
 ----
-====
+======
 
 In this case `hasRole` refers to the method found in `SecurityExpressionRoot` that gets invoked by the SpEL evaluation engine.
 
@@ -72,8 +75,10 @@
 A bean like that might look something like this:
 
 .Method Security Reactive Boolean Expression
-====
-.Java
+[tabs]
+======
+Java::
++
 [source,java,role="primary"]
 ----
 @Bean
@@ -81,20 +86,22 @@
     return (account) -> Mono.defer(() -> Mono.just(account.getId().equals(12)));
 }
 ----
-====
+======
 
 === Customizing Authorization
 
 Spring Security's `@PreAuthorize`, `@PostAuthorize`, `@PreFilter`, and `@PostFilter` ship with rich expression-based support.
 
+
 [[jc-reactive-method-security-custom-granted-authority-defaults]]
-
 Also, for role-based authorization, Spring Security adds a default `ROLE_` prefix, which is uses when evaluating expressions like `hasRole`.
 You can configure the authorization rules to use a different prefix by exposing a `GrantedAuthorityDefaults` bean, like so:
 
 .Custom MethodSecurityExpressionHandler
-====
-.Java
+[tabs]
+======
+Java::
++
 [source,java,role="primary"]
 ----
 @Bean
@@ -102,7 +109,7 @@
 	return new GrantedAuthorityDefaults("MYPREFIX_");
 }
 ----
-====
+======
 
 [TIP]
 ====
@@ -125,8 +132,10 @@
 To recreate what adding `@EnableReactiveMethodSecurity(useAuthorizationManager=true)` does by default, you would publish the following configuration:
 
 .Full Pre-post Method Security Configuration
-====
-.Java
+[tabs]
+======
+Java::
++
 [source,java,role="primary"]
 ----
 @Configuration
@@ -161,15 +170,17 @@
 	}
 }
 ----
-====
+======
 
 Notice that Spring Security's method security is built using Spring AOP.
 So, interceptors are invoked based on the order specified.
 This can be customized by calling `setOrder` on the interceptor instances like so:
 
 .Publish Custom Advisor
-====
-.Java
+[tabs]
+======
+Java::
++
 [source,java,role="primary"]
 ----
 @Bean
@@ -180,13 +191,15 @@
 	return interceptor;
 }
 ----
-====
+======
 
 You may want to only support `@PreAuthorize` in your application, in which case you can do the following:
 
 .Only @PreAuthorize Configuration
-====
-.Java
+[tabs]
+======
+Java::
++
 [source,java,role="primary"]
 ----
 @Configuration
@@ -203,7 +216,7 @@
 	}
 }
 ----
-====
+======
 
 Or, you may have a custom before-method `ReactiveAuthorizationManager` that you want to add to the list.
 
@@ -212,9 +225,11 @@
 Thus, you can configure Spring Security to invoke your `ReactiveAuthorizationManager` in between `@PreAuthorize` and `@PostAuthorize` like so:
 
 .Custom Before Advisor
-====
-
-.Java
+
+[tabs]
+======
+Java::
++
 [source,java,role="primary"]
 ----
 @EnableReactiveMethodSecurity(useAuthorizationManager=true)
@@ -231,7 +246,7 @@
     }
 }
 ----
-====
+======
 
 [TIP]
 ====
@@ -244,8 +259,10 @@
 For example, you might have a method that confirms that the account requested actually belongs to the logged-in user like so:
 
 .@PostAuthorize example
-====
-.Java
+[tabs]
+======
+Java::
++
 [source,java,role="primary"]
 ----
 public interface BankService {
@@ -255,7 +272,7 @@
 	Mono<Account> readAccount(Long id);
 }
 ----
-====
+======
 
 You can supply your own `AuthorizationMethodInterceptor` to customize how access to the return value is evaluated.
 
@@ -263,8 +280,10 @@
 
 
 .Custom After Advisor
-====
-.Java
+[tabs]
+======
+Java::
++
 [source,java,role="primary"]
 ----
 @EnableReactiveMethodSecurity(useAuthorizationManager=true)
@@ -279,7 +298,7 @@
 	}
 }
 ----
-====
+======
 
 and it will be invoked after the `@PostAuthorize` interceptor.
 
@@ -292,14 +311,10 @@
 If any other interceptors are present and come after Spring Security's method security interceptor, https://github.com/spring-projects/spring-framework/issues/22462[they will be skipped].
 ====
 
-====
-.Java
-=======
-[tabs]
-======
-Java::
-+
->>>>>>> 0cf95dbf
+[tabs]
+======
+Java::
++
 [source,java,role="primary"]
 ----
 Authentication authentication = new TestingAuthenticationToken("user", "password", "ROLE_USER");
