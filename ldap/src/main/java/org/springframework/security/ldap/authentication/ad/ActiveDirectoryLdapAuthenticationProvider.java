/*
 * Copyright 2002-2016 the original author or authors.
 *
 * Licensed under the Apache License, Version 2.0 (the "License");
 * you may not use this file except in compliance with the License.
 * You may obtain a copy of the License at
 *
 *      https://www.apache.org/licenses/LICENSE-2.0
 *
 * Unless required by applicable law or agreed to in writing, software
 * distributed under the License is distributed on an "AS IS" BASIS,
 * WITHOUT WARRANTIES OR CONDITIONS OF ANY KIND, either express or implied.
 * See the License for the specific language governing permissions and
 * limitations under the License.
 */

package org.springframework.security.ldap.authentication.ad;

import java.io.Serializable;
import java.util.ArrayList;
import java.util.Arrays;
import java.util.Collection;
import java.util.HashMap;
import java.util.Hashtable;
import java.util.List;
import java.util.Map;
import java.util.regex.Matcher;
import java.util.regex.Pattern;

import javax.naming.AuthenticationException;
import javax.naming.Context;
import javax.naming.NamingException;
import javax.naming.OperationNotSupportedException;
import javax.naming.directory.DirContext;
import javax.naming.directory.SearchControls;
import javax.naming.ldap.InitialLdapContext;

import org.springframework.core.log.LogMessage;
import org.springframework.dao.IncorrectResultSizeDataAccessException;
import org.springframework.ldap.CommunicationException;
import org.springframework.ldap.core.DirContextOperations;
import org.springframework.ldap.core.DistinguishedName;
import org.springframework.ldap.core.support.DefaultDirObjectFactory;
import org.springframework.ldap.support.LdapUtils;
import org.springframework.security.authentication.AccountExpiredException;
import org.springframework.security.authentication.BadCredentialsException;
import org.springframework.security.authentication.CredentialsExpiredException;
import org.springframework.security.authentication.DisabledException;
import org.springframework.security.authentication.InternalAuthenticationServiceException;
import org.springframework.security.authentication.LockedException;
import org.springframework.security.authentication.UsernamePasswordAuthenticationToken;
import org.springframework.security.core.GrantedAuthority;
import org.springframework.security.core.authority.AuthorityUtils;
import org.springframework.security.core.authority.SimpleGrantedAuthority;
import org.springframework.security.core.userdetails.UsernameNotFoundException;
import org.springframework.security.ldap.SpringSecurityLdapTemplate;
import org.springframework.security.ldap.authentication.AbstractLdapAuthenticationProvider;
import org.springframework.util.Assert;
import org.springframework.util.StringUtils;

/**
 * Specialized LDAP authentication provider which uses Active Directory configuration
 * conventions.
 * <p>
 * It will authenticate using the Active Directory
 * <a href="https://msdn.microsoft.com/en-us/library/ms680857%28VS.85%29.aspx">
 * {@code userPrincipalName}</a> or a custom {@link #setSearchFilter(String) searchFilter}
 * in the form {@code username@domain}. If the username does not already end with the
 * domain name, the {@code userPrincipalName} will be built by appending the configured
 * domain name to the username supplied in the authentication request. If no domain name
 * is configured, it is assumed that the username will always contain the domain name.
 * <p>
 * The user authorities are obtained from the data contained in the {@code memberOf}
 * attribute.
 *
 * <h3>Active Directory Sub-Error Codes</h3>
 *
 * When an authentication fails, resulting in a standard LDAP 49 error code, Active
 * Directory also supplies its own sub-error codes within the error message. These will be
 * used to provide additional log information on why an authentication has failed. Typical
 * examples are
 *
 * <ul>
 * <li>525 - user not found</li>
 * <li>52e - invalid credentials</li>
 * <li>530 - not permitted to logon at this time</li>
 * <li>532 - password expired</li>
 * <li>533 - account disabled</li>
 * <li>701 - account expired</li>
 * <li>773 - user must reset password</li>
 * <li>775 - account locked</li>
 * </ul>
 *
 * If you set the {@link #setConvertSubErrorCodesToExceptions(boolean)
 * convertSubErrorCodesToExceptions} property to {@code true}, the codes will also be used
 * to control the exception raised.
 *
 * @author Luke Taylor
 * @author Rob Winch
 * @since 3.1
 */
public final class ActiveDirectoryLdapAuthenticationProvider extends AbstractLdapAuthenticationProvider {

	private static final Pattern SUB_ERROR_CODE = Pattern.compile(".*data\\s([0-9a-f]{3,4}).*");

	// Error codes
	private static final int USERNAME_NOT_FOUND = 0x525;

	private static final int INVALID_PASSWORD = 0x52e;

	private static final int NOT_PERMITTED = 0x530;

	private static final int PASSWORD_EXPIRED = 0x532;

	private static final int ACCOUNT_DISABLED = 0x533;

	private static final int ACCOUNT_EXPIRED = 0x701;

	private static final int PASSWORD_NEEDS_RESET = 0x773;

	private static final int ACCOUNT_LOCKED = 0x775;

	private final String domain;

	private final String rootDn;

	private final String url;

	private boolean convertSubErrorCodesToExceptions;

	private String searchFilter = "(&(objectClass=user)(userPrincipalName={0}))";

	private Map<String, Object> contextEnvironmentProperties = new HashMap<>();

	// Only used to allow tests to substitute a mock LdapContext
	ContextFactory contextFactory = new ContextFactory();

	/**
	 * @param domain the domain name (may be null or empty)
	 * @param url an LDAP url (or multiple URLs)
	 * @param rootDn the root DN (may be null or empty)
	 */
	public ActiveDirectoryLdapAuthenticationProvider(String domain, String url, String rootDn) {
		Assert.isTrue(StringUtils.hasText(url), "Url cannot be empty");
		this.domain = StringUtils.hasText(domain) ? domain.toLowerCase() : null;
		this.url = url;
		this.rootDn = StringUtils.hasText(rootDn) ? rootDn.toLowerCase() : null;
	}

	/**
	 * @param domain the domain name (may be null or empty)
	 * @param url an LDAP url (or multiple URLs)
	 */
	public ActiveDirectoryLdapAuthenticationProvider(String domain, String url) {
		Assert.isTrue(StringUtils.hasText(url), "Url cannot be empty");
		this.domain = StringUtils.hasText(domain) ? domain.toLowerCase() : null;
		this.url = url;
		this.rootDn = (this.domain != null) ? rootDnFromDomain(this.domain) : null;
	}

	@Override
	protected DirContextOperations doAuthentication(UsernamePasswordAuthenticationToken auth) {
		String username = auth.getName();
		String password = (String) auth.getCredentials();
		DirContext ctx = null;
		try {
			ctx = bindAsUser(username, password);
			return searchForUser(ctx, username);
		}
		catch (CommunicationException ex) {
			throw badLdapConnection(ex);
		}
		catch (NamingException ex) {
			this.logger.error("Failed to locate directory entry for authenticated user: " + username, ex);
			throw badCredentials(ex);
		}
		finally {
			LdapUtils.closeContext(ctx);
		}
	}

	/**
	 * Creates the user authority list from the values of the {@code memberOf} attribute
	 * obtained from the user's Active Directory entry.
	 */
	@Override
	protected Collection<? extends GrantedAuthority> loadUserAuthorities(DirContextOperations userData, String username,
			String password) {
		String[] groups = userData.getStringAttributes("memberOf");
		if (groups == null) {
			this.logger.debug("No values for 'memberOf' attribute.");
			return AuthorityUtils.NO_AUTHORITIES;
		}
		if (this.logger.isDebugEnabled()) {
			this.logger.debug("'memberOf' attribute values: " + Arrays.asList(groups));
		}
		List<GrantedAuthority> authorities = new ArrayList<>(groups.length);
		for (String group : groups) {
			authorities.add(new SimpleGrantedAuthority(new DistinguishedName(group).removeLast().getValue()));
		}
		return authorities;
	}

	private DirContext bindAsUser(String username, String password) {
		// TODO. add DNS lookup based on domain
		final String bindUrl = this.url;
		Hashtable<String, Object> env = new Hashtable<>();
		env.put(Context.SECURITY_AUTHENTICATION, "simple");
		String bindPrincipal = createBindPrincipal(username);
		env.put(Context.SECURITY_PRINCIPAL, bindPrincipal);
		env.put(Context.PROVIDER_URL, bindUrl);
		env.put(Context.SECURITY_CREDENTIALS, password);
		env.put(Context.INITIAL_CONTEXT_FACTORY, "com.sun.jndi.ldap.LdapCtxFactory");
		env.put(Context.OBJECT_FACTORIES, DefaultDirObjectFactory.class.getName());
		env.putAll(this.contextEnvironmentProperties);
		try {
			return this.contextFactory.createContext(env);
		}
		catch (NamingException ex) {
			if ((ex instanceof AuthenticationException) || (ex instanceof OperationNotSupportedException)) {
				handleBindException(bindPrincipal, ex);
				throw badCredentials(ex);
			}
			throw LdapUtils.convertLdapException(ex);
		}
	}

	private void handleBindException(String bindPrincipal, NamingException exception) {
		this.logger.debug(LogMessage.format("Authentication for %s failed:%s", bindPrincipal, exception));
		handleResolveObj(exception);
		int subErrorCode = parseSubErrorCode(exception.getMessage());
		if (subErrorCode <= 0) {
			this.logger.debug("Failed to locate AD-specific sub-error code in message");
			return;
		}
		this.logger
			.info(LogMessage.of(() -> "Active Directory authentication failed: " + subCodeToLogMessage(subErrorCode)));
		if (this.convertSubErrorCodesToExceptions) {
			raiseExceptionForErrorCode(subErrorCode, exception);
		}
	}

	private void handleResolveObj(NamingException exception) {
		Object resolvedObj = exception.getResolvedObj();
		boolean serializable = resolvedObj instanceof Serializable;
		if (resolvedObj != null && !serializable) {
			exception.setResolvedObj(null);
		}
	}

	private int parseSubErrorCode(String message) {
		Matcher matcher = SUB_ERROR_CODE.matcher(message);
		if (matcher.matches()) {
			return Integer.parseInt(matcher.group(1), 16);
		}
		return -1;
	}

	private void raiseExceptionForErrorCode(int code, NamingException exception) {
		String hexString = Integer.toHexString(code);
		Throwable cause = new ActiveDirectoryAuthenticationException(hexString, exception.getMessage(), exception);
		switch (code) {
<<<<<<< HEAD
			case PASSWORD_EXPIRED -> throw new CredentialsExpiredException(this.messages.getMessage(
					"LdapAuthenticationProvider.credentialsExpired", "User credentials have expired"), cause);
			case ACCOUNT_DISABLED -> throw new DisabledException(
					this.messages.getMessage("LdapAuthenticationProvider.disabled", "User is disabled"), cause);
			case ACCOUNT_EXPIRED -> throw new AccountExpiredException(
					this.messages.getMessage("LdapAuthenticationProvider.expired", "User account has expired"), cause);
			case ACCOUNT_LOCKED -> throw new LockedException(
					this.messages.getMessage("LdapAuthenticationProvider.locked", "User account is locked"), cause);
			default -> throw badCredentials(cause);
=======
			case PASSWORD_EXPIRED:
				throw new CredentialsExpiredException(this.messages.getMessage(
						"LdapAuthenticationProvider.credentialsExpired", "User credentials have expired"), cause);
			case ACCOUNT_DISABLED:
				throw new DisabledException(
						this.messages.getMessage("LdapAuthenticationProvider.disabled", "User is disabled"), cause);
			case ACCOUNT_EXPIRED:
				throw new AccountExpiredException(
						this.messages.getMessage("LdapAuthenticationProvider.expired", "User account has expired"),
						cause);
			case ACCOUNT_LOCKED:
				throw new LockedException(
						this.messages.getMessage("LdapAuthenticationProvider.locked", "User account is locked"), cause);
			default:
				throw badCredentials(cause);
>>>>>>> 8adfc9b4
		}
	}

	private String subCodeToLogMessage(int code) {
<<<<<<< HEAD
		return switch (code) {
			case USERNAME_NOT_FOUND -> "User was not found in directory";
			case INVALID_PASSWORD -> "Supplied password was invalid";
			case NOT_PERMITTED -> "User not permitted to logon at this time";
			case PASSWORD_EXPIRED -> "Password has expired";
			case ACCOUNT_DISABLED -> "Account is disabled";
			case ACCOUNT_EXPIRED -> "Account expired";
			case PASSWORD_NEEDS_RESET -> "User must reset password";
			case ACCOUNT_LOCKED -> "Account locked";
			default -> "Unknown (error code " + Integer.toHexString(code) + ")";
		};
=======
		switch (code) {
			case USERNAME_NOT_FOUND:
				return "User was not found in directory";
			case INVALID_PASSWORD:
				return "Supplied password was invalid";
			case NOT_PERMITTED:
				return "User not permitted to logon at this time";
			case PASSWORD_EXPIRED:
				return "Password has expired";
			case ACCOUNT_DISABLED:
				return "Account is disabled";
			case ACCOUNT_EXPIRED:
				return "Account expired";
			case PASSWORD_NEEDS_RESET:
				return "User must reset password";
			case ACCOUNT_LOCKED:
				return "Account locked";
		}
		return "Unknown (error code " + Integer.toHexString(code) + ")";
>>>>>>> 8adfc9b4
	}

	private BadCredentialsException badCredentials() {
		return new BadCredentialsException(
				this.messages.getMessage("LdapAuthenticationProvider.badCredentials", "Bad credentials"));
	}

	private BadCredentialsException badCredentials(Throwable cause) {
		return (BadCredentialsException) badCredentials().initCause(cause);
	}

	private InternalAuthenticationServiceException badLdapConnection(Throwable cause) {
		return new InternalAuthenticationServiceException(this.messages
			.getMessage("LdapAuthenticationProvider.badLdapConnection", "Connection to LDAP server failed."), cause);
	}

	private DirContextOperations searchForUser(DirContext context, String username) throws NamingException {
		SearchControls searchControls = new SearchControls();
		searchControls.setSearchScope(SearchControls.SUBTREE_SCOPE);
		String bindPrincipal = createBindPrincipal(username);
		String searchRoot = (this.rootDn != null) ? this.rootDn : searchRootFromPrincipal(bindPrincipal);

		try {
			return SpringSecurityLdapTemplate.searchForSingleEntryInternal(context, searchControls, searchRoot,
					this.searchFilter, new Object[] { bindPrincipal, username });
		}
		catch (CommunicationException ex) {
			throw badLdapConnection(ex);
		}
		catch (IncorrectResultSizeDataAccessException ex) {
			// Search should never return multiple results if properly configured -
			if (ex.getActualSize() != 0) {
				throw ex;
			}
			// If we found no results, then the username/password did not match
			UsernameNotFoundException userNameNotFoundException = new UsernameNotFoundException(
					"User " + username + " not found in directory.", ex);
			throw badCredentials(userNameNotFoundException);
		}
	}

	private String searchRootFromPrincipal(String bindPrincipal) {
		int atChar = bindPrincipal.lastIndexOf('@');
		if (atChar < 0) {
			this.logger.debug("User principal '" + bindPrincipal
					+ "' does not contain the domain, and no domain has been configured");
			throw badCredentials();
		}
		return rootDnFromDomain(bindPrincipal.substring(atChar + 1, bindPrincipal.length()));
	}

	private String rootDnFromDomain(String domain) {
		String[] tokens = StringUtils.tokenizeToStringArray(domain, ".");
		StringBuilder root = new StringBuilder();
		for (String token : tokens) {
			if (root.length() > 0) {
				root.append(',');
			}
			root.append("dc=").append(token);
		}
		return root.toString();
	}

	String createBindPrincipal(String username) {
		if (this.domain == null || username.toLowerCase().endsWith(this.domain)) {
			return username;
		}
		return username + "@" + this.domain;
	}

	/**
	 * By default, a failed authentication (LDAP error 49) will result in a
	 * {@code BadCredentialsException}.
	 * <p>
	 * If this property is set to {@code true}, the exception message from a failed bind
	 * attempt will be parsed for the AD-specific error code and a
	 * {@link CredentialsExpiredException}, {@link DisabledException},
	 * {@link AccountExpiredException} or {@link LockedException} will be thrown for the
	 * corresponding codes. All other codes will result in the default
	 * {@code BadCredentialsException}.
	 * @param convertSubErrorCodesToExceptions {@code true} to raise an exception based on
	 * the AD error code.
	 */
	public void setConvertSubErrorCodesToExceptions(boolean convertSubErrorCodesToExceptions) {
		this.convertSubErrorCodesToExceptions = convertSubErrorCodesToExceptions;
	}

	/**
	 * The LDAP filter string to search for the user being authenticated. Occurrences of
	 * {0} are replaced with the {@code username@domain}. Occurrences of {1} are replaced
	 * with the {@code username} only.
	 * <p>
	 * Defaults to: {@code (&(objectClass=user)(userPrincipalName={0}))}
	 * </p>
	 * @param searchFilter the filter string
	 *
	 * @since 3.2.6
	 */
	public void setSearchFilter(String searchFilter) {
		Assert.hasText(searchFilter, "searchFilter must have text");
		this.searchFilter = searchFilter;
	}

	/**
	 * Allows a custom environment properties to be used to create initial LDAP context.
	 * @param environment the additional environment parameters to use when creating the
	 * LDAP Context
	 */
	public void setContextEnvironmentProperties(Map<String, Object> environment) {
		Assert.notEmpty(environment, "environment must not be empty");
		this.contextEnvironmentProperties = new Hashtable<>(environment);
	}

	static class ContextFactory {

		DirContext createContext(Hashtable<?, ?> env) throws NamingException {
			return new InitialLdapContext(env, null);
		}

	}

}<|MERGE_RESOLUTION|>--- conflicted
+++ resolved
@@ -260,9 +260,8 @@
 		String hexString = Integer.toHexString(code);
 		Throwable cause = new ActiveDirectoryAuthenticationException(hexString, exception.getMessage(), exception);
 		switch (code) {
-<<<<<<< HEAD
-			case PASSWORD_EXPIRED -> throw new CredentialsExpiredException(this.messages.getMessage(
-					"LdapAuthenticationProvider.credentialsExpired", "User credentials have expired"), cause);
+			case PASSWORD_EXPIRED -> throw new CredentialsExpiredException(this.messages
+				.getMessage("LdapAuthenticationProvider.credentialsExpired", "User credentials have expired"), cause);
 			case ACCOUNT_DISABLED -> throw new DisabledException(
 					this.messages.getMessage("LdapAuthenticationProvider.disabled", "User is disabled"), cause);
 			case ACCOUNT_EXPIRED -> throw new AccountExpiredException(
@@ -270,28 +269,10 @@
 			case ACCOUNT_LOCKED -> throw new LockedException(
 					this.messages.getMessage("LdapAuthenticationProvider.locked", "User account is locked"), cause);
 			default -> throw badCredentials(cause);
-=======
-			case PASSWORD_EXPIRED:
-				throw new CredentialsExpiredException(this.messages.getMessage(
-						"LdapAuthenticationProvider.credentialsExpired", "User credentials have expired"), cause);
-			case ACCOUNT_DISABLED:
-				throw new DisabledException(
-						this.messages.getMessage("LdapAuthenticationProvider.disabled", "User is disabled"), cause);
-			case ACCOUNT_EXPIRED:
-				throw new AccountExpiredException(
-						this.messages.getMessage("LdapAuthenticationProvider.expired", "User account has expired"),
-						cause);
-			case ACCOUNT_LOCKED:
-				throw new LockedException(
-						this.messages.getMessage("LdapAuthenticationProvider.locked", "User account is locked"), cause);
-			default:
-				throw badCredentials(cause);
->>>>>>> 8adfc9b4
 		}
 	}
 
 	private String subCodeToLogMessage(int code) {
-<<<<<<< HEAD
 		return switch (code) {
 			case USERNAME_NOT_FOUND -> "User was not found in directory";
 			case INVALID_PASSWORD -> "Supplied password was invalid";
@@ -303,27 +284,6 @@
 			case ACCOUNT_LOCKED -> "Account locked";
 			default -> "Unknown (error code " + Integer.toHexString(code) + ")";
 		};
-=======
-		switch (code) {
-			case USERNAME_NOT_FOUND:
-				return "User was not found in directory";
-			case INVALID_PASSWORD:
-				return "Supplied password was invalid";
-			case NOT_PERMITTED:
-				return "User not permitted to logon at this time";
-			case PASSWORD_EXPIRED:
-				return "Password has expired";
-			case ACCOUNT_DISABLED:
-				return "Account is disabled";
-			case ACCOUNT_EXPIRED:
-				return "Account expired";
-			case PASSWORD_NEEDS_RESET:
-				return "User must reset password";
-			case ACCOUNT_LOCKED:
-				return "Account locked";
-		}
-		return "Unknown (error code " + Integer.toHexString(code) + ")";
->>>>>>> 8adfc9b4
 	}
 
 	private BadCredentialsException badCredentials() {
